--- conflicted
+++ resolved
@@ -7,16 +7,11 @@
 fst = "0.3.0"
 byteorder = "1.2.2"
 itertools = "0.7.8"
-<<<<<<< HEAD
 serde = "1.0"
 serde_derive = "1.0"
 serde_json = "1.0"
-=======
+rmp-serde = "0.13.7"
 strsim = "0.7.0"
-serde = "1.0.37"
-serde_derive = "1.0.37"
-rmp-serde = "0.13.7"
->>>>>>> 8bdf01fc
 
 [dependencies.memmap]
 version = "0.6.0"
