[package]
name = "fuzzy-phrase"
version = "0.1.0"
authors = ["Andrew Pendleton <andrew@mapbox.com>"]

[dependencies]
fst = "0.3.0"
itertools = "0.7.8"
serde = "1.0.37"
rmp-serde = "0.13.7"
serde_derive = "1.0.37"
strsim = "0.7.0"
byteorder = "1.2.2"
itertools = "0.7.8"

[dev-dependencies]
reqwest = "0.8.5"

[dependencies.memmap]
version = "0.6.0"
optional = true

<<<<<<< HEAD
=======
[dev-dependencies]
reqwest = "0.8.5"
criterion = "0.2"

>>>>>>> e8f9151d
[features]
default = ["mmap"]
mmap = ["memmap"]

[[bench]]
name = "benchmarks"
harness = false<|MERGE_RESOLUTION|>--- conflicted
+++ resolved
@@ -5,28 +5,18 @@
 
 [dependencies]
 fst = "0.3.0"
-itertools = "0.7.8"
-serde = "1.0.37"
-rmp-serde = "0.13.7"
-serde_derive = "1.0.37"
-strsim = "0.7.0"
 byteorder = "1.2.2"
 itertools = "0.7.8"
-
-[dev-dependencies]
-reqwest = "0.8.5"
+strsim = "0.7.0"
 
 [dependencies.memmap]
 version = "0.6.0"
 optional = true
 
-<<<<<<< HEAD
-=======
 [dev-dependencies]
 reqwest = "0.8.5"
 criterion = "0.2"
 
->>>>>>> e8f9151d
 [features]
 default = ["mmap"]
 mmap = ["memmap"]
