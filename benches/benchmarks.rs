--- conflicted
+++ resolved
@@ -12,19 +12,13 @@
 
 mod prefix;
 mod phrase;
-<<<<<<< HEAD
 mod fuzzy;
-=======
 mod glue;
->>>>>>> c7aff21b
 
 criterion_group!{
     name = benches;
     config = Criterion::default();
-<<<<<<< HEAD
-    targets = prefix::benchmark, phrase::benchmark, fuzzy::benchmark
-=======
-    targets = prefix::benchmark, phrase::benchmark, glue::benchmark
->>>>>>> c7aff21b
+
+    targets = prefix::benchmark, phrase::benchmark, glue::benchmark, fuzzy::benchmark
 }
 criterion_main!(benches);