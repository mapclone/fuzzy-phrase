--- conflicted
+++ resolved
@@ -12,14 +12,10 @@
 pub use prefix::PrefixSet;
 pub use prefix::PrefixSetBuilder;
 
-<<<<<<< HEAD
 pub mod fuzzy;
-pub mod phrase;
-=======
 pub mod phrase;
 
 pub use phrase::PhraseSet;
 pub use phrase::PhraseSetBuilder;
 pub use phrase::query::QueryPhrase;
 pub use phrase::query::QueryWord;
->>>>>>> e85a7deb
